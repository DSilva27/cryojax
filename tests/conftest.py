--- conflicted
+++ resolved
@@ -77,11 +77,7 @@
 
 @pytest.fixture
 def potential(sample_mrc_path):
-<<<<<<< HEAD
-    real_voxel_grid, voxel_size = read_array_with_spacing_from_mrc(sample_mrc_path)
-=======
     real_voxel_grid, voxel_size = read_volume_with_voxel_size_from_mrc(sample_mrc_path)
->>>>>>> ceb1d113
     return cs.FourierVoxelGrid.from_real_voxel_grid(
         real_voxel_grid, voxel_size, pad_scale=1.3
     )
