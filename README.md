--- conflicted
+++ resolved
@@ -141,10 +141,6 @@
     """
     Update the model with equinox.tree_at (https://docs.kidger.site/equinox/api/manipulation/#equinox.tree_at).
     """
-<<<<<<< HEAD
-    where = lambda model: (model.ensemble.pose.view_phi, model.instrument.optics.defocus_u, model.scattering.pixel_size)
-    updated_model = eqx.tree_at(where, model, (params["view_phi"], params["defocus_u"], params["pixel_size"]))
-=======
     where = lambda model: (
         model.pipeline.ensemble.pose.view_phi,
         model.pipeline.instrument.optics.defocus_u,
@@ -153,7 +149,6 @@
     updated_model = eqx.tree_at(
         where, model, (params["view_phi"], params["defocus_u"], params["pixel_size"])
     )
->>>>>>> daa95650
     return updated_model
 ```
 
@@ -170,15 +165,11 @@
 Finally, we can evaluate an updated set of parameters.
 
 ```python
-<<<<<<< HEAD
-params = dict(view_phi=jnp.asarray(jnp.pi), defocus_u=jnp.asarray(9000.0), pixel_size=jnp.asarray(density.voxel_size+0.02))
-=======
 params = dict(
     view_phi=jnp.asarray(jnp.pi),
     defocus_u=jnp.asarray(9000.0),
     pixel_size=jnp.asarray(density.voxel_size+0.02),
 )
->>>>>>> daa95650
 log_likelihood, grad = loss(params, model, observed)
 ```
 
