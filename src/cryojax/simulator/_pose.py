"""
Representations of rigid body rotations and translations of 3D coordinate systems.
"""

from abc import abstractmethod
from functools import cached_property
from typing import overload
from typing_extensions import override

import equinox as eqx
import jax
import jax.numpy as jnp
from equinox import AbstractVar, field, Module
from jaxtyping import Array, Complex, Float

from ..rotations import convert_quaternion_to_euler_angles, SO3


class AbstractPose(Module, strict=True):
    """Base class for the image pose.

    Subclasses should choose a viewing convention,
    such as with Euler angles or Quaternions. In particular,

        1. Define angular coordinates as dataclass fields, along
           with other dataclass fields.

        2. Overwrite the `AbstractPose.rotation` property and
           `AbstractPose.from_rotation` class method.
    """

    offset_x_in_angstroms: AbstractVar[Float[Array, ""]]
    offset_y_in_angstroms: AbstractVar[Float[Array, ""]]
    offset_z_in_angstroms: AbstractVar[Float[Array, ""]]

    @overload
    def rotate_coordinates(
        self,
        volume_coordinates: Float[Array, "z_dim y_dim x_dim 3"],
        inverse: bool = False,
    ) -> Float[Array, "z_dim y_dim x_dim 3"]: ...

    @overload
    def rotate_coordinates(
        self, volume_coordinates: Float[Array, "size 3"], inverse: bool = False
    ) -> Float[Array, "size 3"]: ...

    def rotate_coordinates(
        self,
        volume_coordinates: Float[Array, "z_dim y_dim x_dim 3"] | Float[Array, "size 3"],
        inverse: bool = False,
    ) -> Float[Array, "z_dim y_dim x_dim 3"] | Float[Array, "size 3"]:
        """Rotate coordinates from a particular convention."""
        rotation = self.rotation.inverse() if inverse else self.rotation
        if isinstance(volume_coordinates, Float[Array, "size 3"]):  # type: ignore
            rotated_volume_coordinates = jax.vmap(rotation.apply)(volume_coordinates)
        elif isinstance(volume_coordinates, Float[Array, "z_dim y_dim x_dim 3"]):  # type: ignore
            rotated_volume_coordinates = jax.vmap(jax.vmap(jax.vmap(rotation.apply)))(
                volume_coordinates
            )
        else:
            raise ValueError(
                "Coordinates must be a JAX array either of shape (N, 3) or "
                f"(N1, N2, N3, 3). Instead, got {volume_coordinates.shape} and type "
                f"{type(volume_coordinates)}."
            )
        return rotated_volume_coordinates

    def compute_shifts(
        self, frequency_grid_in_angstroms: Float[Array, "y_dim x_dim 2"]
    ) -> Complex[Array, "y_dim x_dim"]:
        """Compute the phase shifts from the in-plane translation,
        given a frequency grid coordinate system.
        """
        xy = self.offset_in_angstroms[0:2]
        return jnp.exp(-1.0j * (2 * jnp.pi * jnp.matmul(frequency_grid_in_angstroms, xy)))

    @cached_property
    def offset_in_angstroms(self) -> Float[Array, "3"]:
        """The translation vector, relative to the center of the in-plane
        (x, y) coordinates and relative to the configured defocus in the
        out-of-plane z coordinate.
        """
        return jnp.asarray(
            (
                self.offset_x_in_angstroms,
                self.offset_y_in_angstroms,
                self.offset_z_in_angstroms,
            )
        )

    @cached_property
    @abstractmethod
    def rotation(self) -> SO3:
        """Generate an `SO3` object."""
        raise NotImplementedError

    @classmethod
    @abstractmethod
    def from_rotation(cls, rotation: SO3):
        """Construct an `AbstractPose` from an `SO3` object."""
        raise NotImplementedError

    @classmethod
    def from_rotation_and_translation(
        cls,
        rotation: SO3,
        offset_in_angstroms: Float[Array, "3"],
    ):
        """Construct an `AbstractPose` from an `AbstractRotation` object and a
        translation vector.
        """
        return eqx.tree_at(
            lambda self: (
                self.offset_x_in_angstroms,
                self.offset_y_in_angstroms,
                self.offset_z_in_angstroms,
            ),
            cls.from_rotation(rotation),
            (
                offset_in_angstroms[..., 0],
                offset_in_angstroms[..., 1],
                offset_in_angstroms[..., 2],
            ),
        )


class EulerAnglePose(AbstractPose, strict=True):
    r"""An `AbstractPose` represented by Euler angles.
    Angles are given in degrees, and the sequence of rotations is
    given by a zyz extrinsic rotations.
    """

    offset_x_in_angstroms: Float[Array, ""] = field(default=0.0, converter=jnp.asarray)
    offset_y_in_angstroms: Float[Array, ""] = field(default=0.0, converter=jnp.asarray)
    offset_z_in_angstroms: Float[Array, ""] = field(default=0.0, converter=jnp.asarray)

    view_phi: Float[Array, ""] = field(default=0.0, converter=jnp.asarray)
    view_theta: Float[Array, ""] = field(default=0.0, converter=jnp.asarray)
    view_psi: Float[Array, ""] = field(default=0.0, converter=jnp.asarray)

    @cached_property
    @override
    def rotation(self) -> SO3:
        """Generate a `SO3` object from a set of Euler angles."""
        phi, theta, psi = self.view_phi, self.view_theta, self.view_psi
        # Convert to radians.
        phi = jnp.deg2rad(phi)
        theta = jnp.deg2rad(theta)
        psi = jnp.deg2rad(psi)
        # Get sequence of rotations.
        R1, R2, R3 = (
            SO3.from_z_radians(phi),
            SO3.from_y_radians(theta),
            SO3.from_z_radians(psi),
        )
        return R3 @ R2 @ R1

    @override
    @classmethod
    def from_rotation(cls, rotation: SO3):
        view_phi, view_theta, view_psi = convert_quaternion_to_euler_angles(
            rotation.wxyz,
            "zyz",
        )
        return cls(view_phi=view_phi, view_theta=view_theta, view_psi=view_psi)


EulerAnglePose.__init__.__doc__ = """**Arguments:**

- `offset_x_in_angstroms` : In-plane translation in x direction.
- `offset_y_in_angstroms` : In-plane translation in y direction.
- `offset_z_in_angstroms` : Out-of-plane translation in the z
                            direction. The translation is measured
                            relative to the configured defocus.
- `view_phi`: Angle to rotate about first rotation axis, which is the z axis.
- `view_theta`: Angle to rotate about second rotation axis, which is the y axis.
- `view_psi`: Angle to rotate about third rotation axis, which is the z axis.
"""


class QuaternionPose(AbstractPose, strict=True):
    """An `AbstractPose` represented by unit quaternions."""

    offset_x_in_angstroms: Float[Array, ""] = field(default=0.0, converter=jnp.asarray)
    offset_y_in_angstroms: Float[Array, ""] = field(default=0.0, converter=jnp.asarray)
    offset_z_in_angstroms: Float[Array, ""] = field(default=0.0, converter=jnp.asarray)

    wxyz: Float[Array, "4"] = field(default=(1.0, 0.0, 0.0, 0.0), converter=jnp.asarray)

    @cached_property
    @override
    def rotation(self) -> SO3:
        """Generate rotation from the unit quaternion."""
        # Generate SO3 object from unit quaternion
        R = SO3(wxyz=self.wxyz).normalize()
        return R

    @override
    @classmethod
    def from_rotation(cls, rotation: SO3):
        return cls(wxyz=rotation.wxyz)


QuaternionPose.__init__.__doc__ = r"""**Arguments:**

- `offset_x_in_angstroms` : In-plane translation in x direction.
- `offset_y_in_angstroms` : In-plane translation in y direction.
- `offset_z_in_angstroms` : Out-of-plane translation in the z
                            direction. The translation is measured
                            relative to the configured defocus.
- `wxyz`: The quaternion, represented as a vector $\mathbf{q} = (q_w, q_x, q_y, q_z)$.
"""


class AxisAnglePose(AbstractPose, strict=True):
    """An `AbstractPose` parameterized in the axis-angle representation.

    The axis-angle representation parameterizes elements of the so3 algebra,
    which are skew-symmetric matrices, with the euler vector. The magnitude
    of this vector is the angle, and the unit vector is the axis.

    In a `SO3` object, the euler vector is mapped to SO3 group elements using
    the matrix exponential.
    """

    offset_x_in_angstroms: Float[Array, ""] = field(default=0.0, converter=jnp.asarray)
    offset_y_in_angstroms: Float[Array, ""] = field(default=0.0, converter=jnp.asarray)
    offset_z_in_angstroms: Float[Array, ""] = field(default=0.0, converter=jnp.asarray)

    euler_vector: Float[Array, "3"] = field(
        default=(0.0, 0.0, 0.0), converter=jnp.asarray
    )

    @cached_property
    @override
    def rotation(self) -> SO3:
        """Generate rotation from an euler vector using the exponential map."""
        # Convert degrees to radians
        euler_vector = jnp.deg2rad(self.euler_vector)
        # Project the tangent vector onto the manifold with
        # the exponential map
        R = SO3.exp(euler_vector)
        return R

    @override
    @classmethod
    def from_rotation(cls, rotation: SO3):
        # Compute the euler vector from the logarithmic map
        euler_vector = jnp.rad2deg(rotation.log())
        return cls(euler_vector=euler_vector)


AxisAnglePose.__init__.__doc__ = r"""**Arguments:**

- `offset_x_in_angstroms` : In-plane translation in x direction.
- `offset_y_in_angstroms` : In-plane translation in y direction.
- `offset_z_in_angstroms` : Out-of-plane translation in the z
                            direction. The translation is measured
                            relative to the configured defocus.
- `euler_vector`: The axis-angle parameterization, represented as a
                  vector $\boldsymbol{\omega} = (\omega_x, \omega_y, \omega_z)$.
<<<<<<< HEAD
"""


def _convert_quaternion_to_euler_angles(
    wxyz: jax.Array, convention: str = "zyz"
) -> jax.Array:
    """Convert a quaternion to a sequence of euler angles about an extrinsic
    coordinate system.

    Adapted from https://github.com/chrisflesher/jax-scipy-spatial/.
    """
    if len(convention) != 3 or not all([axis in ["x", "y", "z"] for axis in convention]):
        raise ValueError(
            f"`convention` should be a string of three characters, each "
            f"of which is 'x', 'y', or 'z'. Instead, got '{convention}'"
        )
    if convention[0] == convention[1] or convention[1] == convention[2]:
        raise ValueError(
            f"`convention` cannot have axes repeating in a row. For example, "
            f"'xxy' or 'zzz' are not allowed. Got '{convention}'."
        )
    xyz_axis_to_array_axis = {"x": 0, "y": 1, "z": 2}
    axes = [xyz_axis_to_array_axis[axis] for axis in convention]
    xyzw = jnp.roll(wxyz, shift=-1)
    angle_first = 0
    angle_third = 2
    i = axes[0]
    j = axes[1]
    k = axes[2]
    symmetric = i == k
    k = jnp.where(symmetric, 3 - i - j, k)
    sign = jnp.array((i - j) * (j - k) * (k - i) // 2, dtype=xyzw.dtype)
    eps = 1e-7
    a = jnp.where(symmetric, xyzw[3], xyzw[3] - xyzw[j])
    b = jnp.where(symmetric, xyzw[i], xyzw[i] + xyzw[k] * sign)
    c = jnp.where(symmetric, xyzw[j], xyzw[j] + xyzw[3])
    d = jnp.where(symmetric, xyzw[k] * sign, xyzw[k] * sign - xyzw[i])
    angles = jnp.empty(3, dtype=xyzw.dtype)
    angles = angles.at[1].set(2 * jnp.arctan2(jnp.hypot(c, d), jnp.hypot(a, b)))
    case = jnp.where(jnp.abs(angles[1] - jnp.pi) <= eps, 2, 0)
    case = jnp.where(jnp.abs(angles[1]) <= eps, 1, case)
    half_sum = jnp.arctan2(b, a)
    half_diff = jnp.arctan2(d, c)
    angles = angles.at[0].set(
        jnp.where(case == 1, 2 * half_sum, 2 * half_diff * -1)
    )  # any degenerate case
    angles = angles.at[angle_first].set(
        jnp.where(case == 0, half_sum - half_diff, angles[angle_first])
    )
    angles = angles.at[angle_third].set(
        jnp.where(case == 0, half_sum + half_diff, angles[angle_third])
    )
    angles = angles.at[angle_third].set(
        jnp.where(symmetric, angles[angle_third], angles[angle_third] * sign)
    )
    angles = angles.at[1].set(jnp.where(symmetric, angles[1], angles[1] - jnp.pi / 2))
    angles = (angles + jnp.pi) % (2 * jnp.pi) - jnp.pi
    return -jnp.rad2deg(angles)
=======
"""
>>>>>>> 01e0afea
<|MERGE_RESOLUTION|>--- conflicted
+++ resolved
@@ -260,65 +260,4 @@
                             relative to the configured defocus.
 - `euler_vector`: The axis-angle parameterization, represented as a
                   vector $\boldsymbol{\omega} = (\omega_x, \omega_y, \omega_z)$.
-<<<<<<< HEAD
-"""
-
-
-def _convert_quaternion_to_euler_angles(
-    wxyz: jax.Array, convention: str = "zyz"
-) -> jax.Array:
-    """Convert a quaternion to a sequence of euler angles about an extrinsic
-    coordinate system.
-
-    Adapted from https://github.com/chrisflesher/jax-scipy-spatial/.
-    """
-    if len(convention) != 3 or not all([axis in ["x", "y", "z"] for axis in convention]):
-        raise ValueError(
-            f"`convention` should be a string of three characters, each "
-            f"of which is 'x', 'y', or 'z'. Instead, got '{convention}'"
-        )
-    if convention[0] == convention[1] or convention[1] == convention[2]:
-        raise ValueError(
-            f"`convention` cannot have axes repeating in a row. For example, "
-            f"'xxy' or 'zzz' are not allowed. Got '{convention}'."
-        )
-    xyz_axis_to_array_axis = {"x": 0, "y": 1, "z": 2}
-    axes = [xyz_axis_to_array_axis[axis] for axis in convention]
-    xyzw = jnp.roll(wxyz, shift=-1)
-    angle_first = 0
-    angle_third = 2
-    i = axes[0]
-    j = axes[1]
-    k = axes[2]
-    symmetric = i == k
-    k = jnp.where(symmetric, 3 - i - j, k)
-    sign = jnp.array((i - j) * (j - k) * (k - i) // 2, dtype=xyzw.dtype)
-    eps = 1e-7
-    a = jnp.where(symmetric, xyzw[3], xyzw[3] - xyzw[j])
-    b = jnp.where(symmetric, xyzw[i], xyzw[i] + xyzw[k] * sign)
-    c = jnp.where(symmetric, xyzw[j], xyzw[j] + xyzw[3])
-    d = jnp.where(symmetric, xyzw[k] * sign, xyzw[k] * sign - xyzw[i])
-    angles = jnp.empty(3, dtype=xyzw.dtype)
-    angles = angles.at[1].set(2 * jnp.arctan2(jnp.hypot(c, d), jnp.hypot(a, b)))
-    case = jnp.where(jnp.abs(angles[1] - jnp.pi) <= eps, 2, 0)
-    case = jnp.where(jnp.abs(angles[1]) <= eps, 1, case)
-    half_sum = jnp.arctan2(b, a)
-    half_diff = jnp.arctan2(d, c)
-    angles = angles.at[0].set(
-        jnp.where(case == 1, 2 * half_sum, 2 * half_diff * -1)
-    )  # any degenerate case
-    angles = angles.at[angle_first].set(
-        jnp.where(case == 0, half_sum - half_diff, angles[angle_first])
-    )
-    angles = angles.at[angle_third].set(
-        jnp.where(case == 0, half_sum + half_diff, angles[angle_third])
-    )
-    angles = angles.at[angle_third].set(
-        jnp.where(symmetric, angles[angle_third], angles[angle_third] * sign)
-    )
-    angles = angles.at[1].set(jnp.where(symmetric, angles[1], angles[1] - jnp.pi / 2))
-    angles = (angles + jnp.pi) % (2 * jnp.pi) - jnp.pi
-    return -jnp.rad2deg(angles)
-=======
-"""
->>>>>>> 01e0afea
+"""